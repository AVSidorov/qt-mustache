/*
  Copyright 2012, Robert Knight

  Redistribution and use in source and binary forms, with or without modification,
  are permitted provided that the following conditions are met:

    Redistributions of source code must retain the above copyright notice,
    this list of conditions and the following disclaimer.

    Redistributions in binary form must reproduce the above copyright notice,
    this list of conditions and the following disclaimer in the documentation
    and/or other materials provided with the distribution.
*/

#include "test_mustache.h"

#include <QDir>
#include <QFile>
#include <QHash>
#include <QString>

#if QT_VERSION >= 0x050000
    #include <QJsonDocument>
    #include <QJsonObject>
    #include <QJsonArray>
#endif // QT_VERSION >= 0x050000

// To be able to use QHash<QString, QString> in QFETCH(..).
typedef QHash<QString, QString> PartialsHash;
Q_DECLARE_METATYPE(PartialsHash)

void TestMustache::testValues()
{
	QVariantHash map;
	map["name"] = "John Smith";
	map["age"] = 42;
	map["sex"] = "Male";
	map["company"] = "Smith & Co";
	map["signature"] = "John Smith of <b>Smith & Co</b>";

	QString _template = "Name: {{name}}, Age: {{age}}, Sex: {{sex}}\n"
	                    "Company: {{company}}\n"
	                    "  {{{signature}}}"
	                    "{{missing-key}}";
	QString expectedOutput = "Name: John Smith, Age: 42, Sex: Male\n"
	                         "Company: Smith &amp; Co\n"
	                         "  John Smith of <b>Smith & Co</b>";

	Mustache::Renderer renderer;
	Mustache::QtVariantContext context(map);
	QString output = renderer.render(_template, &context);

	QCOMPARE(output, expectedOutput);
}

QVariantHash contactInfo(const QString& name, const QString& email)
{
	QVariantHash map;
	map["name"] = name;
	map["email"] = email;
	return map;
}

void TestMustache::testSections()
{
	QVariantHash map = contactInfo("John Smith", "john.smith@gmail.com");
	QVariantList contacts;
	contacts << contactInfo("James Dee", "james@dee.org");
	contacts << contactInfo("Jim Jones", "jim-jones@yahoo.com");
	map["contacts"] = contacts;

	QString _template = "Name: {{name}}, Email: {{email}}\n"
	                    "{{#contacts}}  {{name}} - {{email}}\n{{/contacts}}"
	                    "{{^contacts}}  No contacts{{/contacts}}";

	QString expectedOutput = "Name: John Smith, Email: john.smith@gmail.com\n"
	                         "  James Dee - james@dee.org\n"
	                         "  Jim Jones - jim-jones@yahoo.com\n";

	Mustache::Renderer renderer;
	Mustache::QtVariantContext context(map);
	QString output = renderer.render(_template, &context);

	QCOMPARE(output, expectedOutput);

	// test inverted sections
	map.remove("contacts");
	context = Mustache::QtVariantContext(map);
	output = renderer.render(_template, &context);

	expectedOutput = "Name: John Smith, Email: john.smith@gmail.com\n"
	                 "  No contacts";
	QCOMPARE(output, expectedOutput);

	// test with an empty list instead of an empty key
	map["contacts"] = QVariantHash();
	context = Mustache::QtVariantContext(map);
	output = renderer.render(_template, &context);
	QCOMPARE(output, expectedOutput);
}

void TestMustache::testContextLookup()
{
	QVariantHash fileMap;
	fileMap["dir"] = "/home/robert";
	fileMap["name"] = "robert";

	QVariantList files;
	QVariantHash file;
	file["name"] = "test.pdf";
	files << file;

	fileMap["files"] = files;

	QString _template = "{{#files}}{{dir}}/{{name}}{{/files}}";

	Mustache::Renderer renderer;
	Mustache::QtVariantContext context(fileMap);
	QString output = renderer.render(_template, &context);

	QCOMPARE(output, QString("/home/robert/test.pdf"));
}

void TestMustache::testPartials()
{
	QHash<QString, QString> partials;
	partials["file-info"] = "{{name}} {{size}} {{type}}\n";

	QString _template = "{{#files}}{{>file-info}}{{/files}}";

	QVariantHash map;
	QVariantList fileList;

	QVariantHash file1;
	file1["name"] = "mustache.pdf";
	file1["size"] = "200KB";
	file1["type"] = "PDF Document";

	QVariantHash file2;
	file2["name"] = "cv.doc";
	file2["size"] = "300KB";
	file2["type"] = "Microsoft Word Document";

	fileList << file1 << file2;
	map["files"] = fileList;

	Mustache::Renderer renderer;
	Mustache::PartialMap partialMap(partials);
	Mustache::QtVariantContext context(map, &partialMap);
	QString output = renderer.render(_template, &context);

	QCOMPARE(output,
	         QString("mustache.pdf 200KB PDF Document\n"
	                 "cv.doc 300KB Microsoft Word Document\n"));
}

void TestMustache::testSetDelimiters()
{
	// test changing the markers within a template
	QVariantHash map;
	map["name"] = "John Smith";
	map["phone"] = "01234 567890";

	QString _template =
	    "{{=<% %>=}}"
	    "<%name%>{{ }}<%phone%>"
	    "<%={{ }}=%>"
	    " {{name}}<% %>{{phone}}";

	QString expectedOutput = "John Smith{{ }}01234 567890 John Smith<% %>01234 567890";

	Mustache::Renderer renderer;
	Mustache::QtVariantContext context(map);
	QString output = renderer.render(_template, &context);

	QCOMPARE(output, expectedOutput);

	// test changing the default markers
	renderer.setTagMarkers("%", "%");
	output = renderer.render("%name%'s phone number is %phone%", &context);
	QCOMPARE(output, QString("John Smith's phone number is 01234 567890"));

	renderer.setTagMarkers("{{", "}}");
	output = renderer.render("{{== ==}}", &context);
	QCOMPARE(renderer.error(), QString("Custom delimiters may not contain '='."));
}

void TestMustache::testErrors()
{
	QVariantHash map;
	map["name"] = "Jim Jones";

	QHash<QString, QString> partials;
	partials["buggy-partial"] = "--{{/one}}--";

	QString _template = "{{name}}";

	Mustache::Renderer renderer;
	Mustache::PartialMap partialMap(partials);
	Mustache::QtVariantContext context(map, &partialMap);
	QString output = renderer.render(_template, &context);

	QCOMPARE(output, QString("Jim Jones"));
	QCOMPARE(renderer.error(), QString());
	QCOMPARE(renderer.errorPos(), -1);

	_template = "{{#one}} {{/two}}";
	output = renderer.render(_template, &context);
	QCOMPARE(renderer.error(), QString("Tag start/end key mismatch"));
	QCOMPARE(renderer.errorPos(), 9);
	QCOMPARE(renderer.errorPartial(), QString());

	_template = "Hello {{>buggy-partial}}";
	output = renderer.render(_template, &context);
	QCOMPARE(renderer.error(), QString("Unexpected end tag"));
	QCOMPARE(renderer.errorPos(), 2);
	QCOMPARE(renderer.errorPartial(), QString("buggy-partial"));
}

void TestMustache::testPartialFile()
{
	QString path = QCoreApplication::applicationDirPath();

	QVariantHash map = contactInfo("Jim Smith", "jim.smith@gmail.com");

	QString _template = "{{>partial}}";

	Mustache::Renderer renderer;
	Mustache::PartialFileLoader partialLoader(path);
	Mustache::QtVariantContext context(map, &partialLoader);
	QString output = renderer.render(_template, &context);

	QCOMPARE(output, QString("Jim Smith -- jim.smith@gmail.com\n"));
}

void TestMustache::testEscaping()
{
	QVariantHash map;
	map["escape"] = "<b>foo</b>";
	map["unescape"] = "One &amp; Two &quot;quoted&quot;";
	map["raw"] = "<b>foo</b>";

	QString _template = "{{escape}} {{&unescape}} {{{raw}}}";

	Mustache::Renderer renderer;
	Mustache::QtVariantContext context(map);
	QString output = renderer.render(_template, &context);

	QCOMPARE(output, QString("&lt;b&gt;foo&lt;/b&gt; One & Two \"quoted\" <b>foo</b>"));
}

class CounterContext : public Mustache::QtVariantContext
{
public:
	int counter;

	CounterContext(const QVariantHash& map)
		: Mustache::QtVariantContext(map)
		, counter(0)
	{}

	virtual bool canEval(const QString& key) const {
		return key == "counter";
	}

	virtual QString eval(const QString& key, const QString& _template, Mustache::Renderer* renderer) {
		if (key == "counter") {
			++counter;
		}
		return renderer->render(_template, this);
	}

	virtual QString stringValue(const QString& key) const {
		if (key == "count") {
			return QString::number(counter);
		} else {
			return Mustache::QtVariantContext::stringValue(key);
		}
	}
};

void TestMustache::testEval()
{
	QVariantHash map;
	QVariantList list;
	list << contactInfo("Rob Knight", "robertknight@gmail.com");
	list << contactInfo("Jim Smith", "jim.smith@smith.org");
	map["list"] = list;

	QString _template = "{{#list}}{{#counter}}#{{count}} {{name}} {{email}}{{/counter}}\n{{/list}}";

	Mustache::Renderer renderer;
	CounterContext context(map);
	QString output = renderer.render(_template, &context);
	QCOMPARE(output, QString("#1 Rob Knight robertknight@gmail.com\n"
	                         "#2 Jim Smith jim.smith@smith.org\n"));
}

void TestMustache::testHelpers()
{
	QVariantHash args;
	args.insert("name", "Jim Smith");
	args.insert("age", 42);

	QString output = Mustache::renderTemplate("Hello {{name}}, you are {{age}}", args);
	QCOMPARE(output, QString("Hello Jim Smith, you are 42"));
}

void TestMustache::testIncompleteTag()
{
	QVariantHash args;
	args.insert("name", "Jim Smith");

	QString output = Mustache::renderTemplate("Hello {{name}}, you are {", args);
	QCOMPARE(output, QString("Hello Jim Smith, you are {"));

	output = Mustache::renderTemplate("Hello {{name}}, you are {{", args);
	QCOMPARE(output, QString("Hello Jim Smith, you are {{"));

	output = Mustache::renderTemplate("Hello {{name}}, you are {{}", args);
	QCOMPARE(output, QString("Hello Jim Smith, you are {{}"));
}

void TestMustache::testIncompleteSection()
{
	QVariantHash args;
	args.insert("list", QVariantList() << QVariantHash());

	Mustache::Renderer renderer;
	Mustache::QtVariantContext context(args);
	QString output = renderer.render("{{#list}}", &context);
	QCOMPARE(output, QString());
	QCOMPARE(renderer.error(), QString("No matching end tag found for section"));

	output = renderer.render("{{^list}}", &context);
	QCOMPARE(output, QString());
	QCOMPARE(renderer.error(), QString("No matching end tag found for inverted section"));

	output = renderer.render("{{/list}}", &context);
	QCOMPARE(output, QString());
	QCOMPARE(renderer.error(), QString("Unexpected end tag"));

	output = renderer.render("{{#list}}{{/foo}}", &context);
	QCOMPARE(output, QString());
	QCOMPARE(renderer.error(), QString("Tag start/end key mismatch"));
}

static QString decorate(const QString& text, Mustache::Renderer* r, Mustache::Context* ctx)
{
	return "~" + r->render(text, ctx) + "~";
}

void TestMustache::testLambda()
{
	QVariantHash args;
	args["text"] = "test";
	args["fn"] = QVariant::fromValue(Mustache::QtVariantContext::fn_t(decorate));
	QString output = Mustache::renderTemplate("{{#fn}}{{text}}{{/fn}}", args);
	QCOMPARE(output, QString("~test~"));
}

#if QT_VERSION >= 0x050000 // JSON classes only in Qt 5+.

void TestMustache::testConformance_data()
{
	QTest::addColumn<QVariantMap>("data");
	QTest::addColumn<QString>("template_");
	QTest::addColumn<QHash<QString, QString> >("partials");
	QTest::addColumn<QString>("expected");

	QDir specsDir = QDir(".");

	foreach (const QString &fileName, specsDir.entryList(QStringList() << "*.json")) {
		QFile file(specsDir.filePath(fileName));
		QVERIFY2(file.open(QIODevice::ReadOnly), qPrintable(fileName + ": " + file.errorString()));

		QJsonDocument document = QJsonDocument::fromJson(file.readAll());
		QJsonArray testCaseValues = document.object()["tests"].toArray();

		foreach (const QJsonValue &testCaseValue, testCaseValues) {
			QJsonObject testCaseObject = testCaseValue.toObject();

			QString name = fileName + " - " + testCaseObject["name"].toString();
			QVariantMap data = testCaseObject["data"].toObject().toVariantMap();
			QString template_ = testCaseObject["template"].toString();
			QJsonObject partialsObject = testCaseObject["partials"].toObject();
			PartialsHash partials;
			foreach (const QString &partialName, partialsObject.keys()) {
				partials.insert(partialName, partialsObject[partialName].toString());
			}
			QString expected = testCaseObject["expected"].toString();

			QTest::newRow(qPrintable(name)) << data << template_ << partials << expected;
		}
	}
}

/*
 * This test will run once for each test case defined in version 1.1.2 of the
 * Mustache specification [1].
 *
 * [1] https://github.com/mustache/spec/tree/v1.1.2/specs
 */
void TestMustache::testConformance()
{
	QFETCH(QVariantMap, data);
	QFETCH(QString, template_);
	QFETCH(PartialsHash, partials);
	QFETCH(QString, expected);

	Mustache::Renderer renderer;
	Mustache::PartialMap partialsMap(partials);
	Mustache::QtVariantContext context(data, &partialsMap);

	QString output = renderer.render(template_, &context);

	// We currently fails these spec tests :(
	QEXPECT_FAIL("comments.json - Standalone", "TODO", Abort);
	QEXPECT_FAIL("comments.json - Indented Standalone", "TODO", Abort);
	QEXPECT_FAIL("comments.json - Standalone Line Endings", "TODO", Abort);
	QEXPECT_FAIL("comments.json - Standalone Without Previous Line", "TODO", Abort);
	QEXPECT_FAIL("comments.json - Standalone Without Newline", "TODO", Abort);
	QEXPECT_FAIL("comments.json - Multiline Standalone", "TODO", Abort);
	QEXPECT_FAIL("comments.json - Indented Multiline Standalone", "TODO", Abort);
	QEXPECT_FAIL("delimiters.json - Sections", "TODO", Abort);
	QEXPECT_FAIL("delimiters.json - Inverted Sections", "TODO", Abort);
	QEXPECT_FAIL("delimiters.json - Partial Inheritence", "TODO", Abort);
	QEXPECT_FAIL("delimiters.json - Standalone Tag", "TODO", Abort);
	QEXPECT_FAIL("delimiters.json - Indented Standalone Tag", "TODO", Abort);
	QEXPECT_FAIL("delimiters.json - Standalone Line Endings", "TODO", Abort);
	QEXPECT_FAIL("delimiters.json - Standalone Without Previous Line", "TODO", Abort);
	QEXPECT_FAIL("delimiters.json - Standalone Without Newline", "TODO", Abort);
	QEXPECT_FAIL("interpolation.json - Dotted Names - Basic Interpolation", "TODO", Abort);
	QEXPECT_FAIL("interpolation.json - Dotted Names - Triple Mustache Interpolation", "TODO", Abort);
	QEXPECT_FAIL("interpolation.json - Dotted Names - Ampersand Interpolation", "TODO", Abort);
	QEXPECT_FAIL("interpolation.json - Dotted Names - Arbitrary Depth", "TODO", Abort);
	QEXPECT_FAIL("interpolation.json - Dotted Names - Initial Resolution", "TODO", Abort);
	QEXPECT_FAIL("inverted.json - Doubled", "TODO", Abort);
	QEXPECT_FAIL("inverted.json - Dotted Names - Truthy", "TODO", Abort);
	QEXPECT_FAIL("inverted.json - Standalone Lines", "TODO", Abort);
	QEXPECT_FAIL("inverted.json - Standalone Indented Lines", "TODO", Abort);
	QEXPECT_FAIL("inverted.json - Standalone Line Endings", "TODO", Abort);
	QEXPECT_FAIL("inverted.json - Standalone Without Previous Line", "TODO", Abort);
	QEXPECT_FAIL("inverted.json - Standalone Without Newline", "TODO", Abort);
	QEXPECT_FAIL("partials.json - Standalone Line Endings", "TODO", Abort);
	QEXPECT_FAIL("partials.json - Standalone Without Previous Line", "TODO", Abort);
	QEXPECT_FAIL("partials.json - Standalone Without Newline", "TODO", Abort);
	QEXPECT_FAIL("partials.json - Standalone Indentation", "TODO", Abort);
	QEXPECT_FAIL("sections.json - Deeply Nested Contexts", "TODO", Abort);
	QEXPECT_FAIL("sections.json - Doubled", "TODO", Abort);
	QEXPECT_FAIL("sections.json - Implicit Iterator - String", "TODO", Abort);
	QEXPECT_FAIL("sections.json - Implicit Iterator - Integer", "TODO", Abort);
	QEXPECT_FAIL("sections.json - Implicit Iterator - Decimal", "TODO", Abort);
	QEXPECT_FAIL("sections.json - Dotted Names - Truthy", "TODO", Abort);
	QEXPECT_FAIL("sections.json - Standalone Lines", "TODO", Abort);
	QEXPECT_FAIL("sections.json - Indented Standalone Lines", "TODO", Abort);
	QEXPECT_FAIL("sections.json - Standalone Line Endings", "TODO", Abort);
	QEXPECT_FAIL("sections.json - Standalone Without Previous Line", "TODO", Abort);
	QEXPECT_FAIL("sections.json - Standalone Without Newline", "TODO", Abort);

<<<<<<< HEAD
=======
	// Not applicable: Only ruby/perl/js/php/python/clojure available in spec.
	QEXPECT_FAIL("~lambdas.json - Interpolation", "Expected failure", Abort);
	QEXPECT_FAIL("~lambdas.json - Interpolation - Expansion", "Expected failure", Abort);
	QEXPECT_FAIL("~lambdas.json - Interpolation - Alternate Delimiters", "Expected failure", Abort);
	QEXPECT_FAIL("~lambdas.json - Interpolation - Multiple Calls", "Expected failure", Abort);
	QEXPECT_FAIL("~lambdas.json - Escaping", "Expected failure", Abort);
	QEXPECT_FAIL("~lambdas.json - Section", "Expected failure", Abort);
	QEXPECT_FAIL("~lambdas.json - Section - Expansion", "Expected failure", Abort);
	QEXPECT_FAIL("~lambdas.json - Section - Alternate Delimiters", "Expected failure", Abort);
	QEXPECT_FAIL("~lambdas.json - Section - Multiple Calls", "Expected failure", Abort);

>>>>>>> e4755ae6
	QCOMPARE(output, expected);
}

#endif // QT_VERSION >= 0x050000

// Create a QCoreApplication for the test.  In Qt 5 this can be
// done with QTEST_GUILESS_MAIN().
int main(int argc, char** argv)
{
	QCoreApplication app(argc, argv);
	TestMustache testObject;
	return QTest::qExec(&testObject, argc, argv);
}
<|MERGE_RESOLUTION|>--- conflicted
+++ resolved
@@ -458,20 +458,6 @@
 	QEXPECT_FAIL("sections.json - Standalone Without Previous Line", "TODO", Abort);
 	QEXPECT_FAIL("sections.json - Standalone Without Newline", "TODO", Abort);
 
-<<<<<<< HEAD
-=======
-	// Not applicable: Only ruby/perl/js/php/python/clojure available in spec.
-	QEXPECT_FAIL("~lambdas.json - Interpolation", "Expected failure", Abort);
-	QEXPECT_FAIL("~lambdas.json - Interpolation - Expansion", "Expected failure", Abort);
-	QEXPECT_FAIL("~lambdas.json - Interpolation - Alternate Delimiters", "Expected failure", Abort);
-	QEXPECT_FAIL("~lambdas.json - Interpolation - Multiple Calls", "Expected failure", Abort);
-	QEXPECT_FAIL("~lambdas.json - Escaping", "Expected failure", Abort);
-	QEXPECT_FAIL("~lambdas.json - Section", "Expected failure", Abort);
-	QEXPECT_FAIL("~lambdas.json - Section - Expansion", "Expected failure", Abort);
-	QEXPECT_FAIL("~lambdas.json - Section - Alternate Delimiters", "Expected failure", Abort);
-	QEXPECT_FAIL("~lambdas.json - Section - Multiple Calls", "Expected failure", Abort);
-
->>>>>>> e4755ae6
 	QCOMPARE(output, expected);
 }
 
